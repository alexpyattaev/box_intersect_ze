--- conflicted
+++ resolved
@@ -84,25 +84,14 @@
 #[test]
 fn one_way_scan() {
     let mut res = Vec::<(usize, usize)>::with_capacity(80);
-<<<<<<< HEAD
-    boxes.sort();
-    crate::internals::one_way_scan(&boxes, &boxes, 2, crate::AnswerFormat::Ident(&mut res));
-=======
-    crate::internals::one_way_scan(&TEST_DATA.boxes1, &TEST_DATA.boxes1, 2, &mut res);
->>>>>>> 412771ac
-
+    crate::internals::one_way_scan(&TEST_DATA.boxes1, &TEST_DATA.boxes1, 2, crate::AnswerFormat::Ident(&mut res));
     assert!(same(&TEST_DATA.complete, &res));
 }
 
 #[test]
 fn simulated_one_way_scan() {
     let mut res = Vec::<(usize, usize)>::with_capacity(80);
-<<<<<<< HEAD
-    boxes.sort();
-    crate::internals::simulated_one_way_scan(&boxes, &boxes, 2, crate::AnswerFormat::Ident(&mut res));
-=======
-    crate::internals::simulated_one_way_scan(&TEST_DATA.boxes1, &TEST_DATA.boxes1, 2, &mut res);
->>>>>>> 412771ac
+    crate::internals::simulated_one_way_scan(&TEST_DATA.boxes1, &TEST_DATA.boxes1, 2, crate::AnswerFormat::Ident(&mut res));
 
     assert!(same(&TEST_DATA.complete, &res));
 }
@@ -110,13 +99,7 @@
 #[test]
 fn two_way_scan() {
     let mut res = Vec::<(usize, usize)>::with_capacity(80);
-<<<<<<< HEAD
-    boxes.sort();
-    boxes2.sort();
-    crate::internals::two_way_scan(&boxes, &boxes2, crate::AnswerFormat::Ident(&mut res));
-=======
-    crate::internals::two_way_scan(&TEST_DATA.boxes1, &TEST_DATA.boxes2, &mut res);
->>>>>>> 412771ac
+    crate::internals::two_way_scan(&TEST_DATA.boxes1, &TEST_DATA.boxes2, crate::AnswerFormat::Ident(&mut res));
 
     assert!(same(&TEST_DATA.bipartite, &res));
 }
